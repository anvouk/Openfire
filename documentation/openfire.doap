--- conflicted
+++ resolved
@@ -359,16 +359,12 @@
         </implements>
         <implements>
             <xmpp:SupportedXep>
-<<<<<<< HEAD
-                <xmpp:xep rdf:resource="http://www.xmpp.org/extensions/xep-0233.html"/>
-            </xmpp:SupportedXep>
-        </implements>
-        <implements>
-            <xmpp:SupportedXep>
-                <xmpp:xep rdf:resource="http://www.xmpp.org/extensions/xep-0278.html"/>
-=======
+                <xmpp:xep rdf:resource="https://xmpp.org/extensions/xep-0233.html"/>
+            </xmpp:SupportedXep>
+        </implements>
+        <implements>
+            <xmpp:SupportedXep>
                 <xmpp:xep rdf:resource="https://xmpp.org/extensions/xep-0278.html"/>
->>>>>>> 4aa9a83f
             </xmpp:SupportedXep>
         </implements>
         <implements>
